--- conflicted
+++ resolved
@@ -75,6 +75,19 @@
             state = ConnectionState.Closed;
         }
 
+        public string[] GetDataSetNames() {
+            CheckDisposed();
+            CheckOpen();
+            DatasetList dataSets;
+            try {
+                dataSets = Service.Datasets.List(ProjectId).Execute();
+            }
+            catch(GoogleApiException e) {
+                throw e.Wrap();
+            }
+            return dataSets.Datasets.Select(d => d.DatasetReference.DatasetId).ToArray();
+        }
+
         public string[] GetTableNames() {
             CheckDisposed();
             CheckOpen();
@@ -273,106 +286,6 @@
             });
         }
 
-<<<<<<< HEAD
-        public override void Close() {
-            CheckDisposed();
-            if(!IsOpened)
-                return;
-            state = ConnectionState.Closed;
-        }
-
-        protected override void Dispose(bool disposing) {
-            if(disposed)
-                return;
-            if(disposing) {
-                if(Service != null) {
-                    Service.Dispose();
-                }
-            }
-            Close();
-            disposed = true;
-            base.Dispose(disposing);
-        }
-
-        bool IsOpened {
-            get { return state == ConnectionState.Open; }
-        }
-
-        void CheckOpen() {
-            if(!IsOpened)
-                throw new InvalidOperationException("connection is closed");
-        }
-
-        void CheckDisposed() {
-            if(disposed) {
-                throw new ObjectDisposedException(ToString());
-            }
-        }
-
-        public string[] GetTableNames() {
-            CheckDisposed();
-            CheckOpen();
-            TableList tableList;
-            try {
-                tableList = Service.Tables.List(ProjectId, DataSetId).Execute();
-            }
-            catch(GoogleApiException e) {
-                throw e.Wrap();
-            }
-            return tableList.Tables.Select(t => t.Id.Split('.')[1]).ToArray();
-        }
-
-        public string[] GetDataSetNames() {
-            CheckDisposed();
-            CheckOpen();
-            DatasetList dataSets;
-            try {
-                dataSets = Service.Datasets.List(ProjectId).Execute();
-            } catch(GoogleApiException e) {
-                throw e.Wrap();
-            }
-            return dataSets.Datasets.Select(d => d.DatasetReference.DatasetId).ToArray();
-        }
-
-        public override string ConnectionString {
-            get { return connectionStringBuilder.ConnectionString; }
-            set { connectionStringBuilder.ConnectionString = value; }
-        }
-
-        public new BigQueryCommand CreateCommand() {
-            CheckDisposed();
-            CheckOpen();
-            return new BigQueryCommand { Connection = this };
-        }
-
-        protected override DbCommand CreateDbCommand() {
-            return CreateCommand();
-        }
-
-        public override string DataSource {
-            get {
-                CheckOpen();
-                return ProjectId;
-            }
-        }
-
-        public override string Database {
-            get {
-                CheckOpen();
-                return DataSetId;
-            }
-        }
-
-        public override string ServerVersion {
-            get { throw new NotSupportedException(); }
-        }
-
-        public override ConnectionState State {
-            get { return state; }
-        }
-
-=======
->>>>>>> 7bccdd19
         object ICloneable.Clone() {
             return new BigQueryConnection(ConnectionString);
         }
