--- conflicted
+++ resolved
@@ -232,18 +232,6 @@
             }
         }
 
-<<<<<<< HEAD
-        void InitializeService() {
-            CheckDisposed();
-            state = ConnectionState.Connecting;
-            Service = CreateServiceAsync(CancellationToken.None).Result;
-            JobsResource.ListRequest listRequest = Service.Jobs.List(ProjectId);
-            listRequest.Execute();
-            state = ConnectionState.Open;
-        }
-
-=======
->>>>>>> 91e7c4c4
         async Task InitializeServiceAsync(CancellationToken cancellationToken) {
             CheckDisposed();
             cancellationToken.ThrowIfCancellationRequested();
