--- conflicted
+++ resolved
@@ -1,11 +1,7 @@
 ﻿#if DEBUGTEST
 using System;
 using System.Data;
-<<<<<<< HEAD
-using NUnit.Framework;
-=======
 using Xunit;
->>>>>>> dc55fcd3
 
 namespace DevExpress.DataAccess.BigQuery.Tests {
     public abstract class BigQueryCommandTestsBase : IDisposable {
@@ -126,14 +122,11 @@
                 Assert.False(result.Read());
             }
         }
-<<<<<<< HEAD
-=======
 
         public void Dispose() {
             connection.Close();
         }
     }
->>>>>>> dc55fcd3
 
         [Test]
         public void DateTimeTest() {
